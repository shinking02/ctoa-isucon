--- conflicted
+++ resolved
@@ -26,15 +26,9 @@
 )
 
 var (
-<<<<<<< HEAD
-	db             *sqlx.DB
-	store          *gsm.MemcacheStore
-	memcacheClient *memcache.Client
-	templates      map[string]*template.Template
-=======
-	db    *sqlx.DB
-	store *gsm.MemcacheStore
->>>>>>> 80868650
+	db        *sqlx.DB
+	store     *gsm.MemcacheStore
+	templates map[string]*template.Template
 )
 
 const (
@@ -708,12 +702,9 @@
 		return
 	}
 
-<<<<<<< HEAD
 	// 投稿をキャッシュに保存
 	setCachedIndexPosts(posts)
 
-	templates["index"].Execute(w, struct {
-=======
 	fmap := template.FuncMap{
 		"imageURL": imageURL,
 	}
@@ -724,7 +715,6 @@
 		getTemplPath("posts.html"),
 		getTemplPath("post.html"),
 	)).Execute(w, struct {
->>>>>>> 80868650
 		Posts     []Post
 		Me        User
 		CSRFToken string
