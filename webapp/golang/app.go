--- conflicted
+++ resolved
@@ -1039,42 +1039,8 @@
 	filename := fmt.Sprintf("../public/images/%d.%s", pid, ext)
 	imageData, err := os.ReadFile(filename)
 	if err != nil {
-<<<<<<< HEAD
-		// ファイルが存在しない場合はDBから取得してファイルに保存
-		post := Post{}
-		err = db.Get(&post, "SELECT mime, imgdata FROM `posts` WHERE `id` = ?", pid)
-		if err != nil {
-			log.Printf("Failed to get image data from DB for post %d: %v", pid, err)
-			w.WriteHeader(http.StatusNotFound)
-			return
-		}
-
-		// imgdataがnullの場合
-		if post.Imgdata == nil || len(post.Imgdata) == 0 {
-			log.Printf("No image data found for post %d", pid)
-			w.WriteHeader(http.StatusNotFound)
-			return
-		}
-
-		// 拡張子とMIMEタイプの整合性をチェック
-		if !(ext == "jpg" && post.Mime == "image/jpeg" ||
-			ext == "png" && post.Mime == "image/png" ||
-			ext == "gif" && post.Mime == "image/gif") {
-			log.Printf("MIME type mismatch for post %d: ext=%s, mime=%s", pid, ext, post.Mime)
-			w.WriteHeader(http.StatusNotFound)
-			return
-		}
-
-		// ファイルシステムに保存
-		err = saveImageToFile(pid, post.Mime, post.Imgdata)
-		if err != nil {
-			log.Printf("Failed to save image file for post %d: %v", pid, err)
-		}
-		imageData = post.Imgdata
-=======
 		w.WriteHeader(http.StatusNotFound)
 		return
->>>>>>> 9234c283
 	}
 
 	// Content-Typeを設定
